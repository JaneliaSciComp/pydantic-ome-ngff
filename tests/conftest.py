--- conflicted
+++ resolved
@@ -1,11 +1,5 @@
-<<<<<<< HEAD
-import json
-from typing import Any, Dict, List, Optional, Union
-from pathlib import Path
-=======
 from typing import Any
 
->>>>>>> f50108b1
 import requests
 
 
@@ -19,26 +13,4 @@
     strict_schema = requests.get(
         f"https://ngff.openmicroscopy.org/{version}/schemas/{schema_name}.schema"
     ).json()
-    return base_schema, strict_schema
-
-
-FIXTURE_DIR = Path(__file__).resolve().parent / "fixtures"
-
-Jso = Optional[Union[List["Jso"], Dict[str, "Jso"], int, float, bool, str]]
-
-
-class JsonLoader:
-    def __init__(self, root: Union[str, Path]) -> None:
-        self.root = FIXTURE_DIR.joinpath(root)
-
-    def _path(self, path: Union[str, Path]) -> Path:
-        p = self.root.joinpath(path)
-        if not p.name.lower().endswith(".json"):
-            p = p.with_name(p.name + ".json")
-        return p
-
-    def load_str(self, path: Union[str, Path]) -> str:
-        return self._path(path).read_text()
-
-    def load_obj(self, path: Union[str, Path]) -> dict[str, Jso]:
-        return json.loads(self.load_str(path))+    return base_schema, strict_schema