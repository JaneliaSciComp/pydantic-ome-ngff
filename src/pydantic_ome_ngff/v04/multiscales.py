from __future__ import annotations
<<<<<<< HEAD
=======

>>>>>>> f50108b1
from collections import Counter
from typing import Annotated, Any, Dict, List, Self, Sequence, Union, cast
from pydantic import AfterValidator, BaseModel, Field, model_validator
from pydantic_zarr.v2 import GroupSpec, ArraySpec
from pydantic_ome_ngff.utils import (
    ArrayLike,
    ChunkedArrayLike,
    duplicates,
)
from pydantic_ome_ngff.base import StrictBase, StrictVersionedBase
from pydantic_ome_ngff.v04.base import version
from pydantic_ome_ngff.v04.axis import Axis, AxisType
import pydantic_ome_ngff.v04.transforms as tx
import zarr
from zarr.errors import ArrayNotFoundError, ContainsGroupError

VALID_NDIM = (2, 3, 4, 5)
NUM_TX_MAX = 2


def ensure_scale_translation(
    transforms: Sequence[Union[tx.VectorScale, tx.VectorTranslation]],
) -> Sequence[Union[tx.VectorScale, tx.VectorTranslation]]:
    """
    Ensures that the first element is a scale transformation, the second element,
    if present, is a translation transform, and that there are only 1 or 2 transforms.
    """

    if len(transforms) == 0 or len(transforms) > 2:
        msg = f"Invalid number of transforms: got {len(transforms)}, expected 1 or 2"
        raise ValueError(msg)

    maybe_scale = transforms[0]
    if maybe_scale.type != "scale":
        msg = (
            "The first element of `coordinateTransformations` must be a scale "
            f"transform. Got {maybe_scale} instead."
        )
        raise ValueError(msg)
    if len(transforms) == NUM_TX_MAX:
        maybe_trans = transforms[1]
        if (maybe_trans.type) != "translation":
            msg = (
                "The second element of `coordinateTransformations` must be a "
                f"translation transform. Got {maybe_trans} instead."
            )
            raise ValueError(msg)

    return transforms


def ensure_transforms_length(
    transforms: Sequence[tx.VectorScale | tx.VectorTranslation],
) -> Sequence[tx.VectorScale | tx.VectorTranslation]:
    if (num_tx := len(transforms)) not in (1, 2):
        msg = f"Invalid number of transforms: got {num_tx}, expected 1 or 2"
        raise ValueError(msg)
    return transforms


class Dataset(StrictBase):
    """
    A single entry in the `multiscales.datasets` list.

    See [https://ngff.openmicroscopy.org/0.4/#multiscale-md](https://ngff.openmicroscopy.org/0.4/#multiscale-md) for the specification of this data structure.

    Attributes
    ----------
    path: str
        The path to the Zarr array that stores the image described by this metadata. This path should be relative to the group that contains this metadata.
    coordinateTransformations: ctx.ScaleTransform | ctx.TranslationTransform
        The coordinate transformations for this image.

    """

    path: str
    coordinateTransformations: Annotated[
        tuple[tx.Scale] | tuple[tx.Scale, tx.Translation],
        AfterValidator(ensure_scale_translation),
        AfterValidator(tx.ensure_dimensionality),
    ]


def create_dataset(
    path: str, scale: Sequence[int | float], translation: Sequence[int | float]
) -> Dataset:
    """
    Create a `Dataset` from a path, a scale, and a translation.
    """
    return Dataset(
        path=path,
        coordinateTransformations=[
            tx.VectorScale(scale=scale),
            tx.VectorTranslation(translation=translation),
        ],
    )
<<<<<<< HEAD


def ensure_axis_length(axes: Sequence[Axis]) -> Sequence[Axis]:
    """
    Ensures that there are between 2 and 5 axes (inclusive)
    """
    if (len_axes := len(axes)) not in VALID_NDIM:
        msg = f"Incorrect number of axes provided ({len_axes}). Only 2, 3, 4, or 5 axes are allowed."
        raise ValueError(msg)
    return axes


def ensure_axis_names(axes: Sequence[Axis]) -> Sequence[Axis]:
    """
    Ensures that the names of the axes are unique.
    """
    name_dupes = duplicates(a.name for a in axes)
    if len(name_dupes) > 0:
        msg = f"Axis names must be unique. Axis names {tuple(name_dupes.keys())} are repeated."
        raise ValueError(msg)
    return axes


def ensure_axis_types(axes: Sequence[Axis]) -> Sequence[Axis]:
    """
    Ensures that the following conditions are true:

    - there are only 2 or 3 axes with type `space`
    - the axes with type `space` are last in the list of axes
    - there is only 1 axis with type `time`
    - there is only 1 axis with type `channel`
    - there is only 1 axis with a type that is not `space`, `time`, or `channel`
    """
    axis_types = [ax.type for ax in axes]
    type_census = Counter(axis_types)
    num_spaces = type_census["space"]
    if num_spaces < 2 or num_spaces > 3:
        msg = f"Invalid number of space axes: {num_spaces}. Only 2 or 3 space axes are allowed."
        raise ValueError(msg)

    if not all(a == "space" for a in axis_types[-num_spaces:]):
        msg = f"Space axes must come last. Got axes with order: {axis_types}."
        raise ValueError(msg)

    if (num_times := type_census["time"]) > 1:
        msg = f"Invalid number of time axes: {num_times}. Only 1 time axis is allowed."
        raise ValueError(msg)

    if (num_channels := type_census["channel"]) > 1:
        msg = f"Invalid number of channel axes: {num_channels}. Only 1 channel axis is allowed."
        raise ValueError(msg)

    custom_axes = set(axis_types) - set(AxisType._member_names_)
    if (num_custom := len(custom_axes)) > 1:
        msg = f"Invalid number of custom axes: {num_custom}. Only 1 custom axis is allowed."
        raise ValueError(msg)
    return axes


=======


def ensure_axis_length(axes: Sequence[Axis]) -> Sequence[Axis]:
    """
    Ensures that there are between 2 and 5 axes (inclusive)
    """
    if (len_axes := len(axes)) not in VALID_NDIM:
        msg = f"Incorrect number of axes provided ({len_axes}). Only 2, 3, 4, or 5 axes are allowed."
        raise ValueError(msg)
    return axes


def ensure_axis_names(axes: Sequence[Axis]) -> Sequence[Axis]:
    """
    Ensures that the names of the axes are unique.
    """
    name_dupes = duplicates(a.name for a in axes)
    if len(name_dupes) > 0:
        msg = f"Axis names must be unique. Axis names {tuple(name_dupes.keys())} are repeated."
        raise ValueError(msg)
    return axes


def ensure_axis_types(axes: Sequence[Axis]) -> Sequence[Axis]:
    """
    Ensures that the following conditions are true:

    - there are only 2 or 3 axes with type `space`
    - the axes with type `space` are last in the list of axes
    - there is only 1 axis with type `time`
    - there is only 1 axis with type `channel`
    - there is only 1 axis with a type that is not `space`, `time`, or `channel`
    """
    axis_types = [ax.type for ax in axes]
    type_census = Counter(axis_types)
    num_spaces = type_census["space"]
    if num_spaces < 2 or num_spaces > 3:
        msg = f"Invalid number of space axes: {num_spaces}. Only 2 or 3 space axes are allowed."
        raise ValueError(msg)

    if not all(a == "space" for a in axis_types[-num_spaces:]):
        msg = f"Space axes must come last. Got axes with order: {axis_types}."
        raise ValueError(msg)

    if (num_times := type_census["time"]) > 1:
        msg = f"Invalid number of time axes: {num_times}. Only 1 time axis is allowed."
        raise ValueError(msg)

    if (num_channels := type_census["channel"]) > 1:
        msg = f"Invalid number of channel axes: {num_channels}. Only 1 channel axis is allowed."
        raise ValueError(msg)

    custom_axes = set(axis_types) - set(AxisType._member_names_)
    if (num_custom := len(custom_axes)) > 1:
        msg = f"Invalid number of custom axes: {num_custom}. Only 1 custom axis is allowed."
        raise ValueError(msg)
    return axes


>>>>>>> f50108b1
class MultiscaleMetadata(StrictVersionedBase):
    """
    Multiscale image metadata.

    See [https://ngff.openmicroscopy.org/0.4/#multiscale-md](https://ngff.openmicroscopy.org/0.4/#multiscale-md) for the specification of this data structure.

    Attributes
    ----------

    name: Any
        The name for this multiscale image. Optional. Defaults to `None`.
    type: Any
        The type of the multiscale image. Optional. Defaults to `None`.
    metadata: Dict[str, Any] | None
        Metadata for this multiscale image. Optional. Defaults to `None`.
    datasets: List[MultiscaleDataset]
        A collection of descriptions of arrays that collectively comprise this multiscale image.
    axes: List[Axis]
        A list of `Axis` objects that define the semantics for the different axes of the multiscale image.
    coordinateTransformations: List[tx.Scale, tx.Translation]
        Coordinate transformations that express a scaling and translation shared by all elements of
        `datasets`.
    """

    _version = version
    version: Any = version
    name: Any = None
    type: Any = None
    metadata: Dict[str, Any] | None = None
    datasets: Annotated[List[Dataset], Field(..., min_length=1)]
    axes: Annotated[
        list[Axis],
        AfterValidator(ensure_axis_length),
        AfterValidator(ensure_axis_names),
        AfterValidator(ensure_axis_types),
    ]
    coordinateTransformations: tuple[tx.Scale] | tuple[
        tx.Scale, tx.Translation
    ] | None = None


class GroupAttrs(BaseModel):
    """
    A model of the required attributes of a Zarr group that implements OME-NGFF Multiscales metadata.

    See [https://ngff.openmicroscopy.org/0.4/#multiscale-md](https://ngff.openmicroscopy.org/0.4/#multiscale-md) for the specification of this data structure.

    Attributes
    ----------
    multiscales: List[MultiscaleMetadata]
        A list of `MultiscaleMetadata`. Each element of `multiscales` specifies a multiscale image.
    """

    multiscales: Annotated[List[MultiscaleMetadata], Field(..., min_length=1)]


class Group(GroupSpec[GroupAttrs, ArraySpec | GroupSpec]):
    """
    A model of a Zarr group that implements OME-NGFF Multiscales metadata.

    See [https://ngff.openmicroscopy.org/0.4/#multiscale-md](https://ngff.openmicroscopy.org/0.4/#multiscale-md) for the specification of this data structure.

    Attributes
    ----------

    attributes: MultiscaleAttrs
        The attributes of this Zarr group, which should contain valid `MultiscaleAttrs`.
    members Dict[Str, ArraySpec | GroupSpec]:
        The members of this Zarr group. Should be instances of `pydantic_zarr.GroupSpec` or `pydantic_zarr.ArraySpec`.

    """

    @classmethod
    def from_zarr(cls, node: zarr.Group) -> Group:
        """
        Create an instance of `Group` from a `node`, a `zarr.Group`. This method infers the
        discovers Zarr arrays in the hierarchy rooted at `node` by inspecting the OME-NGFF
        multiscales metadata.

        Paramters
        ---------
        node: zarr.Group
            A Zarr group that has valid OME-NGFF multiscale metadata.

        Returns
        -------
        Group
            A model of the zarr Group.
        """
        # on unlistable storage backends, the members of this group will be {}
        guess = GroupSpec.from_zarr(node)

        try:
            multi_meta_maybe = guess.attributes["multiscales"]
        except KeyError as e:
            msg = (
                "Failed to find mandatory `multiscales` key in the attributes of the zarr group at ",
                f"{node.store.path}/{node.path}",
            )
            raise ValueError(msg) from e

        multi_meta = GroupAttrs(multiscales=multi_meta_maybe)
        members_tree_flat = {}
        for multiscale in multi_meta.multiscales:
            for dataset in multiscale.datasets:
                array_path = "/".join([node.path, dataset.path])
                try:
                    array = zarr.open_array(store=node.store, path=array_path, mode="r")
                    array_spec = ArraySpec.from_zarr(array)
                except ArrayNotFoundError:
                    msg = (
                        f"Expected to find an array at {array_path}, ",
                        "but no array was found there.",
                    )
                    raise ArrayNotFoundError(msg)
                except ContainsGroupError:
                    msg = (
                        f"Expected to find an array at {array_path}, ",
                        "but a group was found there instead.",
                    )
                    raise ContainsGroupError(msg)
                members_tree_flat["/" + dataset.path] = array_spec
        members_normalized = GroupSpec.from_flat(members_tree_flat)
<<<<<<< HEAD

        guess_inferred_members = guess.model_copy(
            update={"members": {**guess.members, **members_normalized.members}}
        )
        return guess_inferred_members

    @classmethod
    def from_arrays(
        cls,
        paths: Sequence[str],
        axes: Sequence[Axis],
        arrays: Sequence[ArrayLike | ChunkedArrayLike],
        scales: Sequence[Sequence[int | float]],
        translations: Sequence[Sequence[int | float]],
        *,
        name: str | None = None,
        type: str | None = None,
        metadata: Dict[str, Any] | None = None,
        group_scale: Sequence[int | float] | None = None,
        group_translation: Sequence[int | float] | None = None,
        **kwargs: Any,
    ) -> Self:
        """
        Create a `Group` from a sequence of arrays and spatial metadata.

        Parameters
        ----------
        paths: Sequence[str]
            The paths to the arrays.
        """
        group_transforms = None
        if group_scale is not None:
            group_transforms = tx.scale_translation(group_scale, group_translation)

        members_flat = {
            "/" + key.lstrip("/"): ArraySpec.from_array(arr, **kwargs)
            for key, arr in zip(paths, arrays, strict=True)
        }

        multimeta = MultiscaleMetadata(
            name=name,
            type=type,
            metadata=metadata,
            axes=list(axes),
            datasets=[
                create_dataset(path=path, scale=scale, translation=translation)
                for path, scale, translation in zip(
                    paths, scales, translations, strict=True
                )
            ],
            coordinateTransformations=group_transforms,
        )
        return cls(
            members=GroupSpec.from_flat(members_flat).members,
            attributes=GroupAttrs(multiscales=[multimeta]),
        )

    @model_validator(mode="after")
    def check_arrays_exist(self) -> "Group":
        """
        Check that the arrays referenced in the `multiscales` metadata are actually contained in this group.

        Note that this is currently too strict, since it will not check for arrays in subgroups, but this is
        allowed by the spec. Adding tree-flattening here or in pydantic-zarr can fix this.
        """
        attrs = self.attributes
        flattened = self.to_flat()

        for multiscale in attrs.multiscales:
            for dataset in multiscale.datasets:
                dpath = "/" + dataset.path.lstrip("/")
                if dpath in flattened:
                    if not isinstance(flattened[dpath], ArraySpec):
                        msg = (
                            f"The node at {dpath} should be an array, "
                            f"found {type(flattened[dpath])} instead"
                        )
                        raise ValueError(msg)
                else:
                    msg = (
                        f"Dataset {dataset.path} was specified in multiscale metadata, but no "
                        "array with that name was found in the hierarchy. "
                        "All arrays referenced in multiscale metadata must be contained in the group."
                    )
                    raise ValueError(msg)
        return self

    @model_validator(mode="after")
    def check_array_ndim(self) -> "Group":
        """
        Check that all the arrays referenced by the `multiscales` metadata have the same
        dimensionality, and that this dimensionality is consistent with the
        `coordinateTransformations` metadata.
        """
        multimeta = self.attributes.multiscales

        flat_self = self.to_flat()
        ndims = []
        # get shapes from all the arrays referenced in `multiscales`
        for multiscale in multimeta:
            for dataset in multiscale.datasets:
                node = flat_self["/" + dataset.path.lstrip("/")]
                if isinstance(node, ArraySpec):
                    ndims.append(len(flat_self["/" + dataset.path.lstrip("/")].shape))
                else:
                    msg = (
                        f"Expected an instance of ArraySpec at {dataset.path}, "
                        f"got {type(node)} instead"
                    )
                    raise TypeError(msg)

=======

        guess_inferred_members = guess.model_copy(
            update={"members": {**guess.members, **members_normalized.members}}
        )
        return guess_inferred_members

    @classmethod
    def from_arrays(
        cls,
        paths: Sequence[str],
        axes: Sequence[Axis],
        arrays: Sequence[ArrayLike | ChunkedArrayLike],
        scales: Sequence[Sequence[int | float]],
        translations: Sequence[Sequence[int | float]],
        *,
        name: str | None = None,
        type: str | None = None,
        metadata: Dict[str, Any] | None = None,
        group_scale: Sequence[int | float] | None = None,
        group_translation: Sequence[int | float] | None = None,
        **kwargs: Any,
    ) -> Self:
        """
        Create a `Group` from a sequence of arrays and spatial metadata.

        Parameters
        ----------
        paths: Sequence[str]
            The paths to the arrays.
        """
        group_transforms = None
        if group_scale is not None:
            group_transforms = tx.scale_translation(group_scale, group_translation)

        members_flat = {
            "/" + key.lstrip("/"): ArraySpec.from_array(arr, **kwargs)
            for key, arr in zip(paths, arrays, strict=True)
        }

        multimeta = MultiscaleMetadata(
            name=name,
            type=type,
            metadata=metadata,
            axes=list(axes),
            datasets=[
                create_dataset(path=path, scale=scale, translation=translation)
                for path, scale, translation in zip(
                    paths, scales, translations, strict=True
                )
            ],
            coordinateTransformations=group_transforms,
        )
        return cls(
            members=GroupSpec.from_flat(members_flat).members,
            attributes=GroupAttrs(multiscales=[multimeta]),
        )

    @model_validator(mode="after")
    def check_arrays_exist(self) -> "Group":
        """
        Check that the arrays referenced in the `multiscales` metadata are actually contained in this group.

        Note that this is currently too strict, since it will not check for arrays in subgroups, but this is
        allowed by the spec. Adding tree-flattening here or in pydantic-zarr can fix this.
        """
        attrs = self.attributes
        flattened = self.to_flat()

        for multiscale in attrs.multiscales:
            for dataset in multiscale.datasets:
                dpath = "/" + dataset.path.lstrip("/")
                if dpath in flattened:
                    if not isinstance(flattened[dpath], ArraySpec):
                        msg = (
                            f"The node at {dpath} should be an array, "
                            f"found {type(flattened[dpath])} instead"
                        )
                        raise ValueError(msg)
                else:
                    msg = (
                        f"Dataset {dataset.path} was specified in multiscale metadata, but no "
                        "array with that name was found in the hierarchy. "
                        "All arrays referenced in multiscale metadata must be contained in the group."
                    )
                    raise ValueError(msg)
        return self

    @model_validator(mode="after")
    def check_array_ndim(self) -> "Group":
        """
        Check that all the arrays referenced by the `multiscales` metadata have the same
        dimensionality, and that this dimensionality is consistent with the
        `coordinateTransformations` metadata.
        """
        multimeta = self.attributes.multiscales

        flat_self = self.to_flat()
        ndims = []
        # get shapes from all the arrays referenced in `multiscales`
        for multiscale in multimeta:
            for dataset in multiscale.datasets:
                node = flat_self["/" + dataset.path.lstrip("/")]
                if isinstance(node, ArraySpec):
                    ndims.append(len(flat_self["/" + dataset.path.lstrip("/")].shape))
                else:
                    msg = (
                        f"Expected an instance of ArraySpec at {dataset.path}, "
                        f"got {type(node)} instead"
                    )
                    raise TypeError(msg)

>>>>>>> f50108b1
        if len(set(ndims)) > 1:
            msg = (
                "All arrays must have the same dimensionality. "
                f"Got arrays with dimensionality {ndims}."
            )
            raise ValueError(msg)

        # check that each transform has compatible rank
        for multiscale in multimeta:
            tforms = []
            if multiscale.coordinateTransformations is not None:
                tforms.extend(multiscale.coordinateTransformations)
            for dataset in multiscale.datasets:
                tforms.extend(dataset.coordinateTransformations)
            for tform in tforms:
                if hasattr(tform, "scale") or hasattr(tform, "translation"):
                    tform = cast(
                        Union[tx.VectorScale, tx.VectorTranslation],
                        tform,
                    )
                    if (tform_dims := tx.ndim(tform)) not in set(ndims):
                        msg = (
                            f"Transform {tform} has dimensionality {tform_dims} "
                            "which does not match the dimensionality of the arrays "
                            f"in this group ({ndims}). Transform dimensionality "
                            "must match array dimensionality."
                        )
                        raise ValueError(msg)
        return self<|MERGE_RESOLUTION|>--- conflicted
+++ resolved
@@ -1,8 +1,5 @@
 from __future__ import annotations
-<<<<<<< HEAD
-=======
-
->>>>>>> f50108b1
+
 from collections import Counter
 from typing import Annotated, Any, Dict, List, Self, Sequence, Union, cast
 from pydantic import AfterValidator, BaseModel, Field, model_validator
@@ -99,7 +96,6 @@
             tx.VectorTranslation(translation=translation),
         ],
     )
-<<<<<<< HEAD
 
 
 def ensure_axis_length(axes: Sequence[Axis]) -> Sequence[Axis]:
@@ -159,67 +155,6 @@
     return axes
 
 
-=======
-
-
-def ensure_axis_length(axes: Sequence[Axis]) -> Sequence[Axis]:
-    """
-    Ensures that there are between 2 and 5 axes (inclusive)
-    """
-    if (len_axes := len(axes)) not in VALID_NDIM:
-        msg = f"Incorrect number of axes provided ({len_axes}). Only 2, 3, 4, or 5 axes are allowed."
-        raise ValueError(msg)
-    return axes
-
-
-def ensure_axis_names(axes: Sequence[Axis]) -> Sequence[Axis]:
-    """
-    Ensures that the names of the axes are unique.
-    """
-    name_dupes = duplicates(a.name for a in axes)
-    if len(name_dupes) > 0:
-        msg = f"Axis names must be unique. Axis names {tuple(name_dupes.keys())} are repeated."
-        raise ValueError(msg)
-    return axes
-
-
-def ensure_axis_types(axes: Sequence[Axis]) -> Sequence[Axis]:
-    """
-    Ensures that the following conditions are true:
-
-    - there are only 2 or 3 axes with type `space`
-    - the axes with type `space` are last in the list of axes
-    - there is only 1 axis with type `time`
-    - there is only 1 axis with type `channel`
-    - there is only 1 axis with a type that is not `space`, `time`, or `channel`
-    """
-    axis_types = [ax.type for ax in axes]
-    type_census = Counter(axis_types)
-    num_spaces = type_census["space"]
-    if num_spaces < 2 or num_spaces > 3:
-        msg = f"Invalid number of space axes: {num_spaces}. Only 2 or 3 space axes are allowed."
-        raise ValueError(msg)
-
-    if not all(a == "space" for a in axis_types[-num_spaces:]):
-        msg = f"Space axes must come last. Got axes with order: {axis_types}."
-        raise ValueError(msg)
-
-    if (num_times := type_census["time"]) > 1:
-        msg = f"Invalid number of time axes: {num_times}. Only 1 time axis is allowed."
-        raise ValueError(msg)
-
-    if (num_channels := type_census["channel"]) > 1:
-        msg = f"Invalid number of channel axes: {num_channels}. Only 1 channel axis is allowed."
-        raise ValueError(msg)
-
-    custom_axes = set(axis_types) - set(AxisType._member_names_)
-    if (num_custom := len(custom_axes)) > 1:
-        msg = f"Invalid number of custom axes: {num_custom}. Only 1 custom axis is allowed."
-        raise ValueError(msg)
-    return axes
-
-
->>>>>>> f50108b1
 class MultiscaleMetadata(StrictVersionedBase):
     """
     Multiscale image metadata.
@@ -343,7 +278,6 @@
                     raise ContainsGroupError(msg)
                 members_tree_flat["/" + dataset.path] = array_spec
         members_normalized = GroupSpec.from_flat(members_tree_flat)
-<<<<<<< HEAD
 
         guess_inferred_members = guess.model_copy(
             update={"members": {**guess.members, **members_normalized.members}}
@@ -455,119 +389,6 @@
                     )
                     raise TypeError(msg)
 
-=======
-
-        guess_inferred_members = guess.model_copy(
-            update={"members": {**guess.members, **members_normalized.members}}
-        )
-        return guess_inferred_members
-
-    @classmethod
-    def from_arrays(
-        cls,
-        paths: Sequence[str],
-        axes: Sequence[Axis],
-        arrays: Sequence[ArrayLike | ChunkedArrayLike],
-        scales: Sequence[Sequence[int | float]],
-        translations: Sequence[Sequence[int | float]],
-        *,
-        name: str | None = None,
-        type: str | None = None,
-        metadata: Dict[str, Any] | None = None,
-        group_scale: Sequence[int | float] | None = None,
-        group_translation: Sequence[int | float] | None = None,
-        **kwargs: Any,
-    ) -> Self:
-        """
-        Create a `Group` from a sequence of arrays and spatial metadata.
-
-        Parameters
-        ----------
-        paths: Sequence[str]
-            The paths to the arrays.
-        """
-        group_transforms = None
-        if group_scale is not None:
-            group_transforms = tx.scale_translation(group_scale, group_translation)
-
-        members_flat = {
-            "/" + key.lstrip("/"): ArraySpec.from_array(arr, **kwargs)
-            for key, arr in zip(paths, arrays, strict=True)
-        }
-
-        multimeta = MultiscaleMetadata(
-            name=name,
-            type=type,
-            metadata=metadata,
-            axes=list(axes),
-            datasets=[
-                create_dataset(path=path, scale=scale, translation=translation)
-                for path, scale, translation in zip(
-                    paths, scales, translations, strict=True
-                )
-            ],
-            coordinateTransformations=group_transforms,
-        )
-        return cls(
-            members=GroupSpec.from_flat(members_flat).members,
-            attributes=GroupAttrs(multiscales=[multimeta]),
-        )
-
-    @model_validator(mode="after")
-    def check_arrays_exist(self) -> "Group":
-        """
-        Check that the arrays referenced in the `multiscales` metadata are actually contained in this group.
-
-        Note that this is currently too strict, since it will not check for arrays in subgroups, but this is
-        allowed by the spec. Adding tree-flattening here or in pydantic-zarr can fix this.
-        """
-        attrs = self.attributes
-        flattened = self.to_flat()
-
-        for multiscale in attrs.multiscales:
-            for dataset in multiscale.datasets:
-                dpath = "/" + dataset.path.lstrip("/")
-                if dpath in flattened:
-                    if not isinstance(flattened[dpath], ArraySpec):
-                        msg = (
-                            f"The node at {dpath} should be an array, "
-                            f"found {type(flattened[dpath])} instead"
-                        )
-                        raise ValueError(msg)
-                else:
-                    msg = (
-                        f"Dataset {dataset.path} was specified in multiscale metadata, but no "
-                        "array with that name was found in the hierarchy. "
-                        "All arrays referenced in multiscale metadata must be contained in the group."
-                    )
-                    raise ValueError(msg)
-        return self
-
-    @model_validator(mode="after")
-    def check_array_ndim(self) -> "Group":
-        """
-        Check that all the arrays referenced by the `multiscales` metadata have the same
-        dimensionality, and that this dimensionality is consistent with the
-        `coordinateTransformations` metadata.
-        """
-        multimeta = self.attributes.multiscales
-
-        flat_self = self.to_flat()
-        ndims = []
-        # get shapes from all the arrays referenced in `multiscales`
-        for multiscale in multimeta:
-            for dataset in multiscale.datasets:
-                node = flat_self["/" + dataset.path.lstrip("/")]
-                if isinstance(node, ArraySpec):
-                    ndims.append(len(flat_self["/" + dataset.path.lstrip("/")].shape))
-                else:
-                    msg = (
-                        f"Expected an instance of ArraySpec at {dataset.path}, "
-                        f"got {type(node)} instead"
-                    )
-                    raise TypeError(msg)
-
->>>>>>> f50108b1
         if len(set(ndims)) > 1:
             msg = (
                 "All arrays must have the same dimensionality. "
