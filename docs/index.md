# pydantic-ome-ngff

[Pydantic](https://docs.pydantic.dev/latest/) models for [OME-NGFF](https://ngff.openmicroscopy.org/)

# About

This library aims to model the metadata objects and Zarr hierarchies described in the [OME-NGFF](https://ngff.openmicroscopy.org/) specifications, with an emphasis on the core multiscale metadata. 

You can use this library to:

- Read existing OME-NGFF data
- Create your own OME-NGFF data  

See the [reading](#reading-a-multiscale-group) and [writing](#creating-a-multiscale-group) examples for basic usage. 

The base Pydantic models for Zarr groups and arrays used in this library are defined in [`pydantic-zarr`](https://janelia-cellmap.github.io/pydantic-zarr/)

## Limitations

### Supported versions

Version 0.4 of OME-NGFF has pretty extensive support, although my focus has been on getting the `Multiscales` metadata right; I don't use `well` or `plate` metadata, so it's highly likely that I have missed something there. I have not put a lot of effort into supporting `0.5-dev`, as it's not clear when that version will be released, or even what will be in it, but contributions to rectify this are welcome. If you find something that I didn't implement correctly, please [open an issue](https://github.com/JaneliaSciComp/pydantic-ome-ngff/issues).

### Array data

This library only models the *structure* of a Zarr hierarchy, i.e. the layout of Zarr groups and arrays, and their metadata; it provides no functionality for efficiently reading or writing data from Zarr arrays. Use [`zarr-python`](https://github.com/zarr-developers/zarr-python) or [`tensorstore`](https://google.github.io/tensorstore/) for getting data in and out of Zarr arrays.

# Examples

## Reading a Multiscale group

This example demonstrates how to use the [`Group`](./api/v04/multiscale.md#Group) class defined in [`pydantic_ome_ngff.v04.multiscale`](./api/v04/multiscale.md) to model a multiscale group from cloud storage.

```python
from pydantic_ome_ngff.v04.multiscale import Group
import zarr
# example data served over http
url = "https://uk1s3.embassy.ebi.ac.uk/idr/zarr/v0.4/idr0062A/6001240.zarr"

# open the Zarr group
zgroup = zarr.open(url, mode='r')

# group_model is a `GroupSpec`, i.e. a Pydantic model of a Zarr group
group_model = Group.from_zarr(zgroup)

# it has an `attributes` attribute, which in turn has a `multiscales` attribute 
# which models the OME-NGFF multiscales metadata
multi_meta = group_model.attributes.multiscales
print(multi_meta)
"""
(
    MultiscaleMetadata(
        version='0.4',
        name=None,
        type=None,
        metadata=None,
        datasets=(
            Dataset(
                path='0',
                coordinateTransformations=(
                    VectorScale(
                        type='scale',
                        scale=(
                            1.0,
                            0.5002025531914894,
                            0.3603981534640209,
                            0.3603981534640209,
                        ),
                    ),
                ),
            ),
            Dataset(
                path='1',
                coordinateTransformations=(
                    VectorScale(
                        type='scale',
                        scale=(
                            1.0,
                            0.5002025531914894,
                            0.7207963069280418,
                            0.7207963069280418,
                        ),
                    ),
                ),
            ),
            Dataset(
                path='2',
                coordinateTransformations=(
                    VectorScale(
                        type='scale',
                        scale=(
                            1.0,
                            0.5002025531914894,
                            1.4415926138560835,
                            1.4415926138560835,
                        ),
                    ),
                ),
            ),
        ),
        axes=(
            Axis(name='c', type='channel', unit=None),
            Axis(name='z', type='space', unit='micrometer'),
            Axis(name='y', type='space', unit='micrometer'),
            Axis(name='x', type='space', unit='micrometer'),
        ),
        coordinateTransformations=None,
    ),
)
"""

# to get the Zarr arrays referenced by the multiscale metadata, we access them by name from the Zarr group.
arrays = [zgroup[d.path] for d in multi_meta[0].datasets]
print(arrays)
"""
[<zarr.core.Array '/0' (2, 236, 275, 271) uint16 read-only>, <zarr.core.Array '/1' (2, 236, 137, 135) uint16 read-only>, <zarr.core.Array '/2' (2, 236, 68, 67) uint16 read-only>]
"""
```

## Creating a multiscale group from arrays

`pydantic-ome-ngff` provides a direct way to create multiscale metadata from a collection of arrays accompanied by spatial metadata. Note that the data in these arrays will not be accessed -- the arrays are used to create models of Zarr arrays, and so their `shape` and `dtype` attributes are necessary, and other attributes (like `chunks`, if present), can be used to template the resulting Zarr arrays.

The basic workflow is as follows:

 1. Use in-memory numpy or dask arrays and spatial metadata to instantiate a model of the OME-NGFF multiscale Zarr group we want to create. This model contains attributes and models of Zarr arrays, but no array data (which keeps the model lightweight). 
 2. Serialize the model to a storage backend, which will create the Zarr groups and arrays defined by the model, along with their metadata. 
3. Write array data to the newly created Zarr arrays, using a method that suits your application. 

```python
from pydantic_ome_ngff.v04.multiscale import MultiscaleGroup
from pydantic_ome_ngff.v04.axis import Axis
import numpy as np
import zarr

# define the axes
axes = [
    Axis(name='t', unit='second', type='time'),
    Axis(name='z', unit='nanometer', type='space'),
    Axis(name='y', unit='nanometer', type='space'),
    Axis(name='x', unit='nanometer', type='space')
]

ndim = len(axes)

# the chunk size we want to use for our Zarr arrays
store_chunks = (1, 2, 2, 2)

# simulate a multiscale pyramid
shapes = (10,) * ndim, (5,) * ndim
arrays = [np.zeros(s) for s in shapes]

# arrays will be named s0, s1, etc
paths = [f's{idx}' for idx in range(len(shapes))]

# downsampling by 2 in each axis
scales = [
    [1.0, 2.0, 2.0, 2.0],
    [2.0, 4.0, 4.0, 4.0],
]

# s0 is at the origin; s1 is at the offset induced by downsampling
translations = [
    [0.0, 0.0, 0.0, 0.0],
    [0.5, 1.0, 1.0, 1.0]
]

# this is now a complete model of the Zarr group
group_model = MultiscaleGroup.from_arrays(
    axes=axes,
    paths=paths,
    arrays=arrays,
    scales=scales,
    translations=translations,
    chunks=store_chunks,
    compressor=None)

print(group_model.model_dump())
"""
{
    'zarr_version': 2,
    'attributes': {
        'multiscales': (
            {
                'version': '0.4',
                'name': None,
                'type': None,
                'metadata': None,
                'datasets': (
                    {
                        'path': 's0',
                        'coordinateTransformations': (
                            {'type': 'scale', 'scale': (1.0, 2.0, 2.0, 2.0)},
                            {
                                'type': 'translation',
                                'translation': (0.0, 0.0, 0.0, 0.0),
                            },
                        ),
                    },
                    {
                        'path': 's1',
                        'coordinateTransformations': (
                            {'type': 'scale', 'scale': (2.0, 4.0, 4.0, 4.0)},
                            {
                                'type': 'translation',
                                'translation': (0.5, 1.0, 1.0, 1.0),
                            },
                        ),
                    },
                ),
                'axes': (
                    {'name': 't', 'type': 'time', 'unit': 'second'},
                    {'name': 'z', 'type': 'space', 'unit': 'nanometer'},
                    {'name': 'y', 'type': 'space', 'unit': 'nanometer'},
                    {'name': 'x', 'type': 'space', 'unit': 'nanometer'},
                ),
                'coordinateTransformations': None,
            },
        )
    },
    'members': {
        's0': {
            'zarr_version': 2,
            'attributes': {},
            'shape': (10, 10, 10, 10),
            'chunks': (1, 2, 2, 2),
            'dtype': '<f8',
            'fill_value': 0,
            'order': 'C',
            'filters': None,
            'dimension_separator': '/',
            'compressor': None,
        },
        's1': {
            'zarr_version': 2,
            'attributes': {},
            'shape': (5, 5, 5, 5),
            'chunks': (1, 2, 2, 2),
            'dtype': '<f8',
            'fill_value': 0,
            'order': 'C',
            'filters': None,
            'dimension_separator': '/',
            'compressor': None,
        },
    },
}
"""

# to do something useful with this model, we have to serialize it to storage
# we make an in-memory zarr store for demo purposes
# with real data, you would use `zarr.storage.DirectoryStore` or `zarr.storage.FSStore`
store = zarr.MemoryStore()
stored_group = group_model.to_zarr(store, path='foo')

# check that the expected arrays are present
print(stored_group.tree())
"""
foo
 ├── s0 (10, 10, 10, 10) float64
 └── s1 (5, 5, 5, 5) float64
"""

# NOTE:
# no data has been written to these arrays, you must do that separately.
# e.g., stored_group[s0] = arrays[0]

# check that the expected attributes are present
print(stored_group.attrs.asdict())
"""
{
    'multiscales': (
        {
            'version': '0.4',
            'name': None,
            'type': None,
            'metadata': None,
            'datasets': (
                {
                    'path': 's0',
                    'coordinateTransformations': (
                        {'type': 'scale', 'scale': (1.0, 2.0, 2.0, 2.0)},
                        {'type': 'translation', 'translation': (0.0, 0.0, 0.0, 0.0)},
                    ),
                },
                {
                    'path': 's1',
                    'coordinateTransformations': (
                        {'type': 'scale', 'scale': (2.0, 4.0, 4.0, 4.0)},
                        {'type': 'translation', 'translation': (0.5, 1.0, 1.0, 1.0)},
                    ),
                },
            ),
            'axes': (
                {'name': 't', 'type': 'time', 'unit': 'second'},
                {'name': 'z', 'type': 'space', 'unit': 'nanometer'},
                {'name': 'y', 'type': 'space', 'unit': 'nanometer'},
                {'name': 'x', 'type': 'space', 'unit': 'nanometer'},
            ),
            'coordinateTransformations': None,
        },
    )
}
"""
```

## Creating a multiscale group directly

It's also possible to create a multiscale group without using the `from_arrays` method demonstrated in the previous example, but it's a bit more involved.

```python
from pydantic_zarr.v2 import ArraySpec
from pydantic_ome_ngff.v04.multiscale import MultiscaleGroup, MultiscaleMetadata, create_dataset, MultiscaleGroupAttrs
from pydantic_ome_ngff.v04.axis import Axis
import numpy as np
import zarr

# define the axes
axes = [
    Axis(name='t', unit='second', type='time'),
    Axis(name='z', unit='nanometer', type='space'),
    Axis(name='y', unit='nanometer', type='space'),
    Axis(name='x', unit='nanometer', type='space')
]

ndim = len(axes)

# the chunk size we want to use for our Zarr arrays
store_chunks = (1, 2, 2, 2)

# simulate a multiscale pyramid
shapes = (10,) * ndim, (5,) * ndim
dtypes = ('uint8', 'uint8')

# arrays will be named s0, s1, etc
paths = [f's{idx}' for idx in range(len(shapes))]

# downsampling by 2 in each axis
scales = [
    [1.0, 2.0, 2.0, 2.0],
    [2.0, 4.0, 4.0, 4.0],
]

# s0 is at the origin; s1 is at the offset induced by downsampling
translations = [
    [0.0, 0.0, 0.0, 0.0],
    [0.5, 1.0, 1.0, 1.0]
]

datasets = tuple(create_dataset(p, s, t) for p, s, t in zip(paths, scales, translations))

multiscales = MultiscaleMetadata(
    datasets=datasets,
    axes=axes)

attributes = MultiscaleGroupAttrs(multiscales=(multiscales,))
members = {p: ArraySpec(shape=s, dtype=d, chunks=store_chunks) for p,s,d in zip(paths, shapes, dtypes)}

group = MultiscaleGroup(attributes=attributes, members = members)

print(group.model_dump())
"""
{
    'zarr_version': 2,
    'attributes': {
        'multiscales': (
            {
                'version': '0.4',
                'name': None,
                'type': None,
                'metadata': None,
                'datasets': (
                    {
                        'path': 's0',
                        'coordinateTransformations': (
                            {'type': 'scale', 'scale': (1.0, 2.0, 2.0, 2.0)},
                            {
                                'type': 'translation',
                                'translation': (0.0, 0.0, 0.0, 0.0),
                            },
                        ),
                    },
                    {
                        'path': 's1',
                        'coordinateTransformations': (
                            {'type': 'scale', 'scale': (2.0, 4.0, 4.0, 4.0)},
                            {
                                'type': 'translation',
                                'translation': (0.5, 1.0, 1.0, 1.0),
                            },
                        ),
                    },
                ),
                'axes': (
                    {'name': 't', 'type': 'time', 'unit': 'second'},
                    {'name': 'z', 'type': 'space', 'unit': 'nanometer'},
                    {'name': 'y', 'type': 'space', 'unit': 'nanometer'},
                    {'name': 'x', 'type': 'space', 'unit': 'nanometer'},
                ),
                'coordinateTransformations': None,
            },
        )
    },
    'members': {
        's0': {
            'zarr_version': 2,
            'attributes': {},
            'shape': (10, 10, 10, 10),
            'chunks': (1, 2, 2, 2),
            'dtype': '|u1',
            'fill_value': 0,
            'order': 'C',
            'filters': None,
            'dimension_separator': '/',
            'compressor': None,
        },
        's1': {
            'zarr_version': 2,
            'attributes': {},
            'shape': (5, 5, 5, 5),
            'chunks': (1, 2, 2, 2),
            'dtype': '|u1',
            'fill_value': 0,
            'order': 'C',
            'filters': None,
            'dimension_separator': '/',
            'compressor': None,
        },
    },
}
"""
```

### Hierarchy modelling 

Multiple OME-NGFF multiscale groups can be stored together in Zarr groups.
The OME-NGFF specification doesn't define explicit rules for such collections, so this library does not contain
data structures to specifically model "Zarr group that contains OME-NGFF groups". But it is not hard to model this 
using a combination of `pydantic-ome-ngff` and `pydantic-zarr`:

```python
from pydantic_zarr.v2 import GroupSpec
from pydantic_ome_ngff.v04 import MultiscaleGroup, Axis
from typing import Union, Any
import numpy as np
import zarr

# define a model of a Zarr group that contains MultiscaleGroups
# this relies on the fact that GroupSpec is generic with two 
# type parameters. the first type parameter is for the attributes, 
# which we set to `Any`, and the second type parameter is for the members of the group
# which we set to the union of GroupSpec and MultiscaleGroup. 
GroupOfMultiscales = GroupSpec[Any, Union[GroupSpec, MultiscaleGroup]]
axes = [Axis(name='x', type='space'), Axis(name='y', type='space')]

m_group_a = MultiscaleGroup.from_arrays(
    arrays = [np.zeros((10,10))],
    paths=['s0'],
    axes=axes,
    scales=[[1,1]],
    translations=[[0,0]])

m_group_b = MultiscaleGroup.from_arrays(
    arrays = [np.zeros((20,20))],
    paths=['s0'],
    axes=axes,
    scales=[[10,10]],
    translations=[[5,5]])

group_c = GroupSpec(attributes={'foo': 10})

groups = {'a': m_group_a, 'b': m_group_b, 'c': group_c}

store = zarr.MemoryStore()

multi_image_group = GroupOfMultiscales(members=groups)
zgroup = multi_image_group.to_zarr(store, path='multi_image_group')

print(GroupOfMultiscales.from_zarr(zgroup).model_dump())
"""
{
    'zarr_version': 2,
    'attributes': {},
    'members': {
        'a': {
            'zarr_version': 2,
            'attributes': {
                'multiscales': (
                    {
                        'version': '0.4',
                        'name': None,
                        'type': None,
                        'metadata': None,
                        'datasets': (
                            {
                                'path': 's0',
                                'coordinateTransformations': (
                                    {'type': 'scale', 'scale': (1, 1)},
                                    {'type': 'translation', 'translation': (0, 0)},
                                ),
                            },
                        ),
                        'axes': (
                            {'name': 'x', 'type': 'space', 'unit': None},
                            {'name': 'y', 'type': 'space', 'unit': None},
                        ),
                        'coordinateTransformations': None,
                    },
                )
            },
            'members': {
                's0': {
                    'zarr_version': 2,
                    'attributes': {},
                    'shape': (10, 10),
                    'chunks': (10, 10),
                    'dtype': '<f8',
                    'fill_value': 0.0,
                    'order': 'C',
                    'filters': None,
                    'dimension_separator': '/',
                    'compressor': {'id': 'zstd', 'level': 3},
                }
            },
        },
        'b': {
            'zarr_version': 2,
            'attributes': {
                'multiscales': (
                    {
                        'version': '0.4',
                        'name': None,
                        'type': None,
                        'metadata': None,
                        'datasets': (
                            {
                                'path': 's0',
                                'coordinateTransformations': (
                                    {'type': 'scale', 'scale': (10, 10)},
                                    {'type': 'translation', 'translation': (5, 5)},
                                ),
                            },
                        ),
                        'axes': (
                            {'name': 'x', 'type': 'space', 'unit': None},
                            {'name': 'y', 'type': 'space', 'unit': None},
                        ),
                        'coordinateTransformations': None,
                    },
                )
            },
            'members': {
                's0': {
                    'zarr_version': 2,
                    'attributes': {},
                    'shape': (20, 20),
                    'chunks': (20, 20),
                    'dtype': '<f8',
                    'fill_value': 0.0,
                    'order': 'C',
                    'filters': None,
                    'dimension_separator': '/',
                    'compressor': {'id': 'zstd', 'level': 3},
                }
            },
        },
        'c': {'zarr_version': 2, 'attributes': {'foo': 10}, 'members': {}},
    },
}
"""
```



## Data validation

This library attempts to detect invalid OME-NGFF containers and provide useful error messages when something is broken. The following examples illustrate a few ways in which OME-NGFF metadata can be broken, and what the error messages look like.

```python
from pydantic import ValidationError
from pydantic_zarr.v2 import ArraySpec
from pydantic_ome_ngff.v04.multiscale import MultiscaleGroup
from pydantic_ome_ngff.v04.axis import Axis
import numpy as np

arrays = np.zeros((10,10)), np.zeros((5,5))
scales = ((1,1), (2,2))
translations = ((0,0), (0.5, 0.5))
paths = ('s0','s1')
axes = (
    Axis(name='y', unit='nanometer', type='space'),
    Axis(name='x', unit='nanometer', type='space')
)

# create a valid multiscale group
group_model = MultiscaleGroup.from_arrays(arrays, paths=paths, axes=axes, scales=scales, translations=translations)

# convert that group to a dictionary, so we can break it
group_model_missing_array = group_model.model_dump()

# remove one of the arrays. this invalidates the multiscale metadata
group_model_missing_array['members'].pop('s0')

try:
    MultiscaleGroup(**group_model_missing_array)
except ValidationError as e:
    print(e)
    """
<<<<<<< HEAD
    1 validation error for MultiscaleGroup
      Value error, Dataset s0 was specified in multiscale metadata, but no array with that name was found in the hierarchy. All arrays referenced in multiscale metadata must be contained in the group. [type=value_error, input_value={'zarr_version': 2, 'attr...: 'zstd', 'level': 3}}}}, input_type=dict]
=======
    1 validation error for Group
      Value error, Dataset s0 was specified in multiscale metadata, but no array with that name was found in the hierarchy. All arrays referenced in multiscale metadata must be contained in the group. [type=value_error, input_value={'zarr_version': 2, 'attr...3, 'checksum': False}}}}, input_type=dict]
>>>>>>> cd276e2a
        For further information visit https://errors.pydantic.dev/2.8/v/value_error
    """

group_model_wrong_array = group_model.model_dump()

# insert an array with incorrect dimensionality
group_model_wrong_array['members']['s0'] = ArraySpec.from_array(np.arange(10)).model_dump()

try:
    MultiscaleGroup(**group_model_wrong_array)
except ValidationError as e:
    print(e)
    """
<<<<<<< HEAD
    1 validation error for MultiscaleGroup
      Value error, Transform type='scale' scale=(1, 1) has dimensionality 2, which does not match the dimensionality of the array found in this group at s0 (1). Transform dimensionality must match array dimensionality. [type=value_error, input_value={'zarr_version': 2, 'attr...: 'zstd', 'level': 3}}}}, input_type=dict]
=======
    1 validation error for Group
      Value error, Transform type='scale' scale=(1, 1) has dimensionality 2, which does not match the dimensionality of the array found in this group at s0 (1). Transform dimensionality must match array dimensionality. [type=value_error, input_value={'zarr_version': 2, 'attr...3, 'checksum': False}}}}, input_type=dict]
>>>>>>> cd276e2a
        For further information visit https://errors.pydantic.dev/2.8/v/value_error
    """
```<|MERGE_RESOLUTION|>--- conflicted
+++ resolved
@@ -606,13 +606,8 @@
 except ValidationError as e:
     print(e)
     """
-<<<<<<< HEAD
     1 validation error for MultiscaleGroup
-      Value error, Dataset s0 was specified in multiscale metadata, but no array with that name was found in the hierarchy. All arrays referenced in multiscale metadata must be contained in the group. [type=value_error, input_value={'zarr_version': 2, 'attr...: 'zstd', 'level': 3}}}}, input_type=dict]
-=======
-    1 validation error for Group
       Value error, Dataset s0 was specified in multiscale metadata, but no array with that name was found in the hierarchy. All arrays referenced in multiscale metadata must be contained in the group. [type=value_error, input_value={'zarr_version': 2, 'attr...3, 'checksum': False}}}}, input_type=dict]
->>>>>>> cd276e2a
         For further information visit https://errors.pydantic.dev/2.8/v/value_error
     """
 
@@ -626,13 +621,8 @@
 except ValidationError as e:
     print(e)
     """
-<<<<<<< HEAD
     1 validation error for MultiscaleGroup
-      Value error, Transform type='scale' scale=(1, 1) has dimensionality 2, which does not match the dimensionality of the array found in this group at s0 (1). Transform dimensionality must match array dimensionality. [type=value_error, input_value={'zarr_version': 2, 'attr...: 'zstd', 'level': 3}}}}, input_type=dict]
-=======
-    1 validation error for Group
       Value error, Transform type='scale' scale=(1, 1) has dimensionality 2, which does not match the dimensionality of the array found in this group at s0 (1). Transform dimensionality must match array dimensionality. [type=value_error, input_value={'zarr_version': 2, 'attr...3, 'checksum': False}}}}, input_type=dict]
->>>>>>> cd276e2a
         For further information visit https://errors.pydantic.dev/2.8/v/value_error
     """
 ```